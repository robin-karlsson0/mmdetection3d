--- conflicted
+++ resolved
@@ -548,43 +548,10 @@
                     ind[new_idx] = y * feature_map_size[0] + x
                     mask[new_idx] = 1
 
-<<<<<<< HEAD
-                    # Assumes datasets with bbox annotations with 9
-                    # values have two additional velocity components (vx, vy)
-                    # in addition to the standard KITTI-like 7 values
-                    # (H, W, L, x, y, z, rot).
-                    # NOTE: Rotation is split into two (sin, cos) components,
-                    # hence incrementing the annotation number by one.
-                    if gt_annotation_num == 10:
-                        vx, vy = task_boxes[idx][k][7:10]
-
-=======
->>>>>>> 8687aea0
                     rot = task_boxes[idx][k][6]
                     box_dim = task_boxes[idx][k][3:6]
                     if self.norm_bbox:
                         box_dim = box_dim.log()
-<<<<<<< HEAD
-                    if gt_annotation_num == 10:
-                        anno_box[new_idx] = torch.cat([
-                            center - torch.tensor([x, y], device=device),
-                            z.unsqueeze(0), box_dim,
-                            torch.sin(rot).unsqueeze(0),
-                            torch.cos(rot).unsqueeze(0),
-                            vx.unsqueeze(0),
-                            vy.unsqueeze(0)
-                        ])
-                    elif gt_annotation_num == 8:
-                        anno_box[new_idx] = torch.cat([
-                            center - torch.tensor([x, y], device=device),
-                            z.unsqueeze(0), box_dim,
-                            torch.sin(rot).unsqueeze(0),
-                            torch.cos(rot).unsqueeze(0)
-                        ])
-                    else:
-                        raise ValueError(
-                            'Number of GT annotations not implemented')
-=======
 
                     anno_elems = [
                         center - torch.tensor([x, y], device=device),
@@ -603,7 +570,6 @@
                         anno_elems += [vx.unsqueeze(0), vy.unsqueeze(0)]
 
                     anno_box[new_idx] = torch.cat(anno_elems)
->>>>>>> 8687aea0
 
             heatmaps.append(heatmap)
             anno_boxes.append(anno_box)
